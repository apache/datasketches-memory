name: JavaDoc

on:
  push:
<<<<<<< HEAD
    branches: [ 4.0.X, main ]
=======
    branches:
      - main
>>>>>>> 7e79fd3c
  workflow_dispatch:

jobs:
  javadoc:
    runs-on: ubuntu-latest
      
    steps:
      - name: Checkout
        uses: actions/checkout@v4

      - name: Checkout Java
        uses: actions/checkout@v4
        with:
          repository: apache/datasketches-memory
          path: java

      - name: Setup Java
        uses: actions/setup-java@v2
        with:
          java-version: '17'
          distribution: 'temurin'

      - name: Echo Java Version
        run:  java -version

      - name: Generate JavaDoc
        run: mvn javadoc:javadoc

      - name: Deploy JavaDoc
        uses: JamesIves/github-pages-deploy-action@5dc1d5a192aeb5ab5b7d5a77b7d36aea4a7f5c92
        with:
          token: ${{ secrets.GITHUB_TOKEN }}
          folder: target/reports/apidocs
          target-folder: docs/${{ github.ref_name }}
          branch: gh-pages<|MERGE_RESOLUTION|>--- conflicted
+++ resolved
@@ -2,12 +2,7 @@
 
 on:
   push:
-<<<<<<< HEAD
     branches: [ 4.0.X, main ]
-=======
-    branches:
-      - main
->>>>>>> 7e79fd3c
   workflow_dispatch:
 
 jobs:
