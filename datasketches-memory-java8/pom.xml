--- conflicted
+++ resolved
@@ -24,13 +24,8 @@
 
   <parent>
     <groupId>org.apache.datasketches</groupId>
-<<<<<<< HEAD
     <artifactId>datasketches-memory-root</artifactId>
     <version>2.3.0-SNAPSHOT</version>
-=======
-    <artifactId>datasketches-memory</artifactId>
-    <version>2.2.0</version>
->>>>>>> 9ddae417
   </parent>
 
   <artifactId>datasketches-memory-java8</artifactId>
