--- conflicted
+++ resolved
@@ -194,13 +194,8 @@
     Objects.requireNonNull(byteOrder, "byteOrder must be non-null");
     negativeCheck(offsetBytes, "offsetBytes");
     negativeCheck(lengthBytes, "lengthBytes");
-<<<<<<< HEAD
-    UnsafeUtil.checkBounds(offsetBytes, lengthBytes, array.length);
+    ResourceImpl.checkBounds(offsetBytes, lengthBytes, array.length);
     return BaseWritableMemoryImpl.wrapHeapArray(array, offsetBytes, lengthBytes, true, ByteOrder.nativeOrder(), null);
-=======
-    ResourceImpl.checkBounds(offsetBytes, lengthBytes, array.length);
-    return BaseWritableMemoryImpl.wrapHeapArray(array, 0, lengthBytes, true, ByteOrder.nativeOrder(), null);
->>>>>>> de6267fc
   }
 
   /**
