--- conflicted
+++ resolved
@@ -374,38 +374,24 @@
   //Atomic Write Methods XXX
   @Override
   public long getAndAddLong(final long offsetBytes, final long delta) { //JDK 8+
-<<<<<<< HEAD
-    state.assertValid();
-    assertBounds(offsetBytes, ARRAY_LONG_INDEX_SCALE, capacity);
-    final long add = cumBaseOffset + offsetBytes;
-    if (UnsafeUtil.JDK8_OR_ABOVE) {
-      return unsafe.getAndAddLong(unsafeObj, add, delta);
-    } else {
-      return JDK7Compatible.getAndAddLong(unsafeObj, add, delta);
-    }
-=======
     assertValidAndBoundsForWrite(offsetBytes, ARRAY_LONG_INDEX_SCALE);
     final long addr = cumBaseOffset + offsetBytes;
-    return UnsafeUtil.compatibilityMethods.getAndAddLong(unsafeObj, addr, delta) + delta;
->>>>>>> 5e61052c
+    if (UnsafeUtil.JDK8_OR_ABOVE) {
+      return unsafe.getAndAddLong(unsafeObj, addr, delta);
+    } else {
+      return JDK7Compatible.getAndAddLong(unsafeObj, addr, delta);
+    }
   }
 
   @Override
   public long getAndSetLong(final long offsetBytes, final long newValue) { //JDK 8+
-<<<<<<< HEAD
-    state.assertValid();
-    assertBounds(offsetBytes, ARRAY_LONG_INDEX_SCALE, capacity);
-    final long add = cumBaseOffset + offsetBytes;
-    if (UnsafeUtil.JDK8_OR_ABOVE) {
-      return unsafe.getAndSetLong(unsafeObj, add, newValue);
-    } else {
-      return JDK7Compatible.getAndSetLong(unsafeObj, add, newValue);
-    }
-=======
     assertValidAndBoundsForWrite(offsetBytes, ARRAY_LONG_INDEX_SCALE);
     final long addr = cumBaseOffset + offsetBytes;
-    return UnsafeUtil.compatibilityMethods.getAndSetLong(unsafeObj, addr, newValue);
->>>>>>> 5e61052c
+    if (UnsafeUtil.JDK8_OR_ABOVE) {
+      return unsafe.getAndSetLong(unsafeObj, addr, newValue);
+    } else {
+      return JDK7Compatible.getAndSetLong(unsafeObj, addr, newValue);
+    }
   }
 
   @Override
