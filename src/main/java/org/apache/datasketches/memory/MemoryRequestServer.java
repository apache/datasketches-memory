/*
 * Licensed to the Apache Software Foundation (ASF) under one
 * or more contributor license agreements.  See the NOTICE file
 * distributed with this work for additional information
 * regarding copyright ownership.  The ASF licenses this file
 * to you under the Apache License, Version 2.0 (the
 * "License"); you may not use this file except in compliance
 * with the License.  You may obtain a copy of the License at
 *
 *   http://www.apache.org/licenses/LICENSE-2.0
 *
 * Unless required by applicable law or agreed to in writing,
 * software distributed under the License is distributed on an
 * "AS IS" BASIS, WITHOUT WARRANTIES OR CONDITIONS OF ANY
 * KIND, either express or implied.  See the License for the
 * specific language governing permissions and limitations
 * under the License.
 */

package org.apache.datasketches.memory;

/**
 * The MemoryRequestServer is a callback interface to provide a means to request more or less memory
 * for heap and off-heap WritableMemory resources that are not file-memory-mapped backed resources.
 *
 * <p>Note: this only works with Java 21.
 *
 * @author Lee Rhodes
 */
public interface MemoryRequestServer {

  /**
   * Request a new WritableMemory with the given newCapacityBytes.
   * @param oldWmem the previous WritableMemory to be possibly closed and which provides an associated Arena
   * that may be used for allocating the new WritableMemory.
   * If the arena is null, the requested WritableMemory will be on-heap.
   * @param newCapacityBytes The capacity being requested.
<<<<<<< HEAD
   * @param alignmentBytes requested segment alignment. Typically 1, 2, 4 or 8.
   * @param byteOrder the given <i>ByteOrder</i>.  It must be non-null.
   * @param arena the given arena to manage the new off-heap WritableMemory.
   * If arena is null, the requested WritableMemory will be on-heap.
   * Warning: This class is not thread-safe. Specifying an Arena that allows multiple threads is not recommended.
=======
   *
>>>>>>> 36b980aa
   * @return new WritableMemory with the requested capacity.
   */
  WritableMemory request(WritableMemory oldWmem, long newCapacityBytes);

  /**
   * Request to close the given WritableMemory.  If applicable, it will be closed by its associated Arena.
   * Be careful. Closing the associated Arena may be closing other resources as well.
   * @param wmemToClose the given WritableMemory to close.
   */
  void requestClose(WritableMemory wmemToClose);

}<|MERGE_RESOLUTION|>--- conflicted
+++ resolved
@@ -35,15 +35,7 @@
    * that may be used for allocating the new WritableMemory.
    * If the arena is null, the requested WritableMemory will be on-heap.
    * @param newCapacityBytes The capacity being requested.
-<<<<<<< HEAD
-   * @param alignmentBytes requested segment alignment. Typically 1, 2, 4 or 8.
-   * @param byteOrder the given <i>ByteOrder</i>.  It must be non-null.
-   * @param arena the given arena to manage the new off-heap WritableMemory.
-   * If arena is null, the requested WritableMemory will be on-heap.
-   * Warning: This class is not thread-safe. Specifying an Arena that allows multiple threads is not recommended.
-=======
    *
->>>>>>> 36b980aa
    * @return new WritableMemory with the requested capacity.
    */
   WritableMemory request(WritableMemory oldWmem, long newCapacityBytes);
